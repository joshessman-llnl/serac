--- conflicted
+++ resolved
@@ -73,11 +73,7 @@
 
   // Measure the L2 norm of the solution and check the value
   mfem::ConstantCoefficient zero(0.0);
-<<<<<<< HEAD
-  double                    u_norm = therm_solver.getTemperature()->gridFunc()->ComputeLpError(2.0, zero);
-=======
-  double                    u_norm = therm_solver.temperature()->gf->ComputeLpError(2.0, zero);
->>>>>>> 962aa852
+  double                    u_norm = therm_solver.temperature()->gridFunc()->ComputeLpError(2.0, zero);
   EXPECT_NEAR(2.56980679, u_norm, 0.00001);
 
   MPI_Barrier(MPI_COMM_WORLD);
@@ -137,11 +133,7 @@
 
   // Measure the L2 norm of the solution and check the value
   mfem::ConstantCoefficient zero(0.0);
-<<<<<<< HEAD
-  double                    u_norm = therm_solver.getTemperature()->gridFunc()->ComputeLpError(2.0, zero);
-=======
-  double                    u_norm = therm_solver.temperature()->gf->ComputeLpError(2.0, zero);
->>>>>>> 962aa852
+  double                    u_norm = therm_solver.temperature()->gridFunc()->ComputeLpError(2.0, zero);
   EXPECT_NEAR(0.9168086318, u_norm, 0.00001);
 
   MPI_Barrier(MPI_COMM_WORLD);
@@ -194,11 +186,7 @@
 
   // Measure the L2 norm of the solution and check the value
   mfem::ConstantCoefficient zero(0.0);
-<<<<<<< HEAD
-  double                    u_norm = therm_solver.getTemperature()->gridFunc()->ComputeLpError(2.0, zero);
-=======
-  double                    u_norm = therm_solver.temperature()->gf->ComputeLpError(2.0, zero);
->>>>>>> 962aa852
+  double                    u_norm = therm_solver.temperature()->gridFunc()->ComputeLpError(2.0, zero);
   EXPECT_NEAR(2.56980679, u_norm, 0.00001);
 
   MPI_Barrier(MPI_COMM_WORLD);
@@ -267,11 +255,7 @@
 
   // Measure the L2 norm of the solution and check the value
   mfem::ConstantCoefficient zero(0.0);
-<<<<<<< HEAD
-  double                    u_norm = therm_solver.getTemperature()->gridFunc()->ComputeLpError(2.0, zero);
-=======
-  double                    u_norm = therm_solver.temperature()->gf->ComputeLpError(2.0, zero);
->>>>>>> 962aa852
+  double                    u_norm = therm_solver.temperature()->gridFunc()->ComputeLpError(2.0, zero);
   EXPECT_NEAR(2.6493029, u_norm, 0.00001);
 
   MPI_Barrier(MPI_COMM_WORLD);
@@ -340,11 +324,7 @@
 
   // Measure the L2 norm of the solution and check the value
   mfem::ConstantCoefficient zero(0.0);
-<<<<<<< HEAD
-  double                    u_norm = therm_solver.getTemperature()->gridFunc()->ComputeLpError(2.0, zero);
-=======
-  double                    u_norm = therm_solver.temperature()->gf->ComputeLpError(2.0, zero);
->>>>>>> 962aa852
+  double                    u_norm = therm_solver.temperature()->gridFunc()->ComputeLpError(2.0, zero);
   EXPECT_NEAR(2.18201099, u_norm, 0.00001);
 
   MPI_Barrier(MPI_COMM_WORLD);
