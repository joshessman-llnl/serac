# Copyright (c) 2019-2020, Lawrence Livermore National Security, LLC and
# other Serac Project Developers. See the top-level LICENSE file for
# details.
#
# SPDX-License-Identifier: (BSD-3-Clause) 

#------------------------------------------------------------------------------
# Tests for Serac objects 
#------------------------------------------------------------------------------

if (ENABLE_GTEST)

    set(test_dependencies solvers coefficients axom mpi mfem gtest)

    set(solver_tests
        serac_dynamic_solver.cpp
        serac_linelastic_solver.cpp
        serac_quasistatic_solver.cpp
        serac_thermal_solver.cpp
	serac_thermal_structural_solver.cpp
        serac_dtor.cpp)

    foreach(filename ${solver_tests})
        get_filename_component(test_name ${filename} NAME_WE)

        blt_add_executable(NAME        ${test_name}
                           SOURCES     ${filename}
                           OUTPUT_DIR  ${TEST_OUTPUT_DIRECTORY}
                           DEPENDS_ON  ${test_dependencies}
                           FOLDER      serac/tests )
        blt_add_test(NAME          ${test_name}
                     COMMAND       ${test_name}
                     NUM_MPI_TASKS 2 )
    endforeach()


    set(coefficent_tests
        serac_component_bc.cpp
        serac_stdfunction_coefficient.cpp
        serac_wrapper_tests.cpp)

    foreach(filename ${coefficent_tests})
        get_filename_component(test_name ${filename} NAME_WE)

        blt_add_executable(NAME        ${test_name}
                           SOURCES     ${filename}
                           OUTPUT_DIR  ${TEST_OUTPUT_DIRECTORY}
                           DEPENDS_ON  ${test_dependencies}
                           FOLDER      serac/tests )
        blt_add_test(NAME          ${test_name}
                     COMMAND       ${test_name}
                     NUM_MPI_TASKS 1 )
    endforeach()

    set(language_tests
        copy_elision.cpp
<<<<<<< HEAD
        entity_set.cpp)
=======
        mfem_array_std_algo.cpp)
>>>>>>> f7a20ea6

    foreach(filename ${language_tests})
        get_filename_component(test_name ${filename} NAME_WE)

        blt_add_executable(NAME        ${test_name}
                           SOURCES     ${filename}
                           OUTPUT_DIR  ${TEST_OUTPUT_DIRECTORY}
                           DEPENDS_ON  ${test_dependencies}
                           FOLDER      serac/tests )
        blt_add_test(NAME          ${test_name}
                     COMMAND       ${test_name}
                     NUM_MPI_TASKS 1 )
    endforeach()


endif()

# Make sure running serac driver doesn't completely fail
blt_add_test(NAME          serac
             COMMAND       serac
             NUM_MPI_TASKS 1 )<|MERGE_RESOLUTION|>--- conflicted
+++ resolved
@@ -54,11 +54,8 @@
 
     set(language_tests
         copy_elision.cpp
-<<<<<<< HEAD
-        entity_set.cpp)
-=======
+        entity_set.cpp
         mfem_array_std_algo.cpp)
->>>>>>> f7a20ea6
 
     foreach(filename ${language_tests})
         get_filename_component(test_name ${filename} NAME_WE)
