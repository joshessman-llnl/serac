--- conflicted
+++ resolved
@@ -63,23 +63,9 @@
    */
   std::unique_ptr<mfem::HypreParVector> bc_rhs_;
 
-<<<<<<< HEAD
-  /// Lame mu parameter coefficient
-=======
-  /**
-   * @brief Linear solver for the stiffness matrix
-   */
-  std::unique_ptr<mfem::Solver> K_solver_;
-
-  /**
-   * @brief Preconditioner for the stiffness matrix
-   */
-  std::unique_ptr<mfem::Solver> K_prec_;
-
   /**
    * @brief Lame mu elasticity parameter
    */
->>>>>>> 8be51b74
   mfem::Coefficient* mu_ = nullptr;
 
   /**
