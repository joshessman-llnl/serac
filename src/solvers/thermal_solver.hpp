// Copyright (c) 2019-2020, Lawrence Livermore National Security, LLC and
// other Serac Project Developers. See the top-level LICENSE file for
// details.
//
// SPDX-License-Identifier: (BSD-3-Clause)

/**
 * @file thermal_solver.hpp
 *
 * @brief An object containing the solver for a thermal conduction PDE
 */

#ifndef CONDUCTION_SOLVER
#define CONDUCTION_SOLVER

#include "base_solver.hpp"
#include "mfem.hpp"
#include "thermal_operators.hpp"

namespace serac {

/**
 * @brief An object containing the solver for a thermal conduction PDE
 *
 * This is a generic linear thermal diffusion oeprator of the form
 *
 *    M du/dt = -kappa Ku + f
 *
 *  where M is a mass matrix, K is a stiffness matrix, and f is a
 *  thermal load vector.
 */
class ThermalSolver : public BaseSolver {
<<<<<<< HEAD
protected:
  /**
   * @brief The temperature finite element state
   */
  std::shared_ptr<serac::FiniteElementState> temperature_;

  /**
   * @brief Mass bilinear form object
   */
  std::unique_ptr<mfem::ParBilinearForm> M_form_;

  /**
   * @brief Stiffness bilinear form object
   */
  std::unique_ptr<mfem::ParBilinearForm> K_form_;

  /**
   * @brief Assembled mass matrix
   */
  std::unique_ptr<mfem::HypreParMatrix> M_mat_;

  /**
   * @brief Assembled stiffness matrix
   */
  std::unique_ptr<mfem::HypreParMatrix> K_mat_;

  /**
   * @brief Thermal load linear form
   */
  std::unique_ptr<mfem::ParLinearForm> l_form_;

  /**
   * @brief Assembled BC load vector
   */
  std::unique_ptr<mfem::HypreParVector> bc_rhs_;

  /**
   * @brief Assembled RHS vector
   */
  std::unique_ptr<mfem::HypreParVector> rhs_;

  /**
   * @brief Linear solver for the K operator
   */
  std::unique_ptr<mfem::CGSolver> K_solver_;

  /**
   * @brief Preconditioner for the K operator
   */
  std::unique_ptr<mfem::HypreSmoother> K_prec_;

  /**
   * @brief Conduction coefficient
   */
  std::unique_ptr<mfem::Coefficient> kappa_;

  /**
   * @brief Body source coefficient
   */
  std::unique_ptr<mfem::Coefficient> source_;

  /**
   * @brief Time integration operator
   */
  std::unique_ptr<DynamicConductionOperator> dyn_oper_;

  /**
   * @brief Linear solver parameters
   */
  serac::LinearSolverParameters lin_params_;

  /**
   * @brief Solve the Quasi-static operator
   */
  void quasiStaticSolve();

=======
>>>>>>> 0ad1bb03
public:
  /**
   * @brief Construct a new Thermal Solver object
   *
   * @param[in] order The order of the thermal field discretization
   * @param[in] pmesh The MFEM parallel mesh to solve the PDE on
   */
  ThermalSolver(int order, std::shared_ptr<mfem::ParMesh> pmesh);

  /**
   * @brief Set essential temperature boundary conditions (strongly enforced)
   *
   * @param[in] temp_bdr The boundary attributes on which to enforce a temperature
   * @param[in] temp_bdr_coef The prescribed boundary temperature
   */
  void setTemperatureBCs(const std::set<int>& temp_bdr, std::shared_ptr<mfem::Coefficient> temp_bdr_coef);

  /**
   * @brief Set flux boundary conditions (weakly enforced)
   *
   * @param[in] flux_bdr The boundary attributes on which to enforce a heat flux (weakly enforced)
   * @param[in] flux_bdr_coef The prescribed boundary heat flux
   */
  void setFluxBCs(const std::set<int>& flux_bdr, std::shared_ptr<mfem::Coefficient> flux_bdr_coef);

  /**
   * @brief Advance the timestep
   *
   * @param[in/out] dt The timestep to advance. For adaptive time integration methods, the actual timestep is returned.
   */
  void advanceTimestep(double& dt) override;

  /**
   * @brief Set the thermal conductivity
   *
   * @param[in] kappa The thermal conductivity
   */
  void setConductivity(std::unique_ptr<mfem::Coefficient>&& kappa);

  /**
   * @brief Set the temperature state vector from a coefficient
   *
   * @param[in] The temperature coefficient
   */
  void setTemperature(mfem::Coefficient& temp);

  /**
   * @brief Set the thermal body source from a coefficient
   *
   * @param[in] source The source function coefficient
   */
  void setSource(std::unique_ptr<mfem::Coefficient>&& source);

  /**
   * @brief Get the temperature state
   *
   * @return A pointer to the current temperature finite element state
   */
  std::shared_ptr<serac::FiniteElementState> temperature() { return temperature_; };

  /**
   * @brief Complete the initialization and allocation of the data structures.
   *
   * This must be called before StaticSolve() or AdvanceTimestep(). If allow_dynamic
   * = false, do not allocate the mass matrix or dynamic operator
   */
  void completeSetup() override;

  /**
   * @brief Set the linear solver parameters for both the M and K matrices
   *
   * @param[in] params The linear solver parameters
   */
  void setLinearSolverParameters(const serac::LinearSolverParameters& params);

  /**
   * @brief Destroy the Thermal Solver object
   */
  virtual ~ThermalSolver() = default;

protected:
  /**
   * @brief The temperature finite element state
   */
  std::shared_ptr<serac::FiniteElementState> temperature_;

  /**
   * @brief Mass bilinear form object
   */
  std::unique_ptr<mfem::ParBilinearForm> M_form_;

  /**
   * @brief Stiffness bilinear form object
   */
  std::unique_ptr<mfem::ParBilinearForm> K_form_;

  /**
   * @brief Assembled mass matrix
   */
  std::shared_ptr<mfem::HypreParMatrix> M_mat_;

  /**
   * @brief Eliminated mass matrix
   */
  std::shared_ptr<mfem::HypreParMatrix> M_e_mat_;

  /**
   * @brief Assembled stiffness matrix
   */
  std::shared_ptr<mfem::HypreParMatrix> K_mat_;

  /**
   * @brief Eliminated stiffness matrix
   */
  std::shared_ptr<mfem::HypreParMatrix> K_e_mat_;

  /**
   * @brief Thermal load linear form
   */
  std::unique_ptr<mfem::ParLinearForm> l_form_;

  /**
   * @brief Assembled BC load vector
   */
  std::shared_ptr<mfem::HypreParVector> bc_rhs_;

  /**
   * @brief Assembled RHS vector
   */
  std::shared_ptr<mfem::HypreParVector> rhs_;

  /**
   * @brief Conduction coefficient
   */
  std::shared_ptr<mfem::Coefficient> kappa_;

  /**
   * @brief Body source coefficient
   */
  std::shared_ptr<mfem::Coefficient> source_;

  /**
   * @brief Time integration operator
   */
  std::unique_ptr<DynamicConductionOperator> dyn_oper_;

  /**
   * @brief Linear solver parameters
   */
  serac::LinearSolverParameters lin_params_;

  /**
   * @brief Solve the Quasi-static operator
   */
  void quasiStaticSolve();
};

}  // namespace serac

#endif<|MERGE_RESOLUTION|>--- conflicted
+++ resolved
@@ -30,85 +30,6 @@
  *  thermal load vector.
  */
 class ThermalSolver : public BaseSolver {
-<<<<<<< HEAD
-protected:
-  /**
-   * @brief The temperature finite element state
-   */
-  std::shared_ptr<serac::FiniteElementState> temperature_;
-
-  /**
-   * @brief Mass bilinear form object
-   */
-  std::unique_ptr<mfem::ParBilinearForm> M_form_;
-
-  /**
-   * @brief Stiffness bilinear form object
-   */
-  std::unique_ptr<mfem::ParBilinearForm> K_form_;
-
-  /**
-   * @brief Assembled mass matrix
-   */
-  std::unique_ptr<mfem::HypreParMatrix> M_mat_;
-
-  /**
-   * @brief Assembled stiffness matrix
-   */
-  std::unique_ptr<mfem::HypreParMatrix> K_mat_;
-
-  /**
-   * @brief Thermal load linear form
-   */
-  std::unique_ptr<mfem::ParLinearForm> l_form_;
-
-  /**
-   * @brief Assembled BC load vector
-   */
-  std::unique_ptr<mfem::HypreParVector> bc_rhs_;
-
-  /**
-   * @brief Assembled RHS vector
-   */
-  std::unique_ptr<mfem::HypreParVector> rhs_;
-
-  /**
-   * @brief Linear solver for the K operator
-   */
-  std::unique_ptr<mfem::CGSolver> K_solver_;
-
-  /**
-   * @brief Preconditioner for the K operator
-   */
-  std::unique_ptr<mfem::HypreSmoother> K_prec_;
-
-  /**
-   * @brief Conduction coefficient
-   */
-  std::unique_ptr<mfem::Coefficient> kappa_;
-
-  /**
-   * @brief Body source coefficient
-   */
-  std::unique_ptr<mfem::Coefficient> source_;
-
-  /**
-   * @brief Time integration operator
-   */
-  std::unique_ptr<DynamicConductionOperator> dyn_oper_;
-
-  /**
-   * @brief Linear solver parameters
-   */
-  serac::LinearSolverParameters lin_params_;
-
-  /**
-   * @brief Solve the Quasi-static operator
-   */
-  void quasiStaticSolve();
-
-=======
->>>>>>> 0ad1bb03
 public:
   /**
    * @brief Construct a new Thermal Solver object
@@ -208,22 +129,12 @@
   /**
    * @brief Assembled mass matrix
    */
-  std::shared_ptr<mfem::HypreParMatrix> M_mat_;
-
-  /**
-   * @brief Eliminated mass matrix
-   */
-  std::shared_ptr<mfem::HypreParMatrix> M_e_mat_;
+  std::unique_ptr<mfem::HypreParMatrix> M_mat_;
 
   /**
    * @brief Assembled stiffness matrix
    */
-  std::shared_ptr<mfem::HypreParMatrix> K_mat_;
-
-  /**
-   * @brief Eliminated stiffness matrix
-   */
-  std::shared_ptr<mfem::HypreParMatrix> K_e_mat_;
+  std::unique_ptr<mfem::HypreParMatrix> K_mat_;
 
   /**
    * @brief Thermal load linear form
@@ -233,22 +144,32 @@
   /**
    * @brief Assembled BC load vector
    */
-  std::shared_ptr<mfem::HypreParVector> bc_rhs_;
+  std::unique_ptr<mfem::HypreParVector> bc_rhs_;
 
   /**
    * @brief Assembled RHS vector
    */
-  std::shared_ptr<mfem::HypreParVector> rhs_;
+  std::unique_ptr<mfem::HypreParVector> rhs_;
+
+  /**
+   * @brief Linear solver for the K operator
+   */
+  std::unique_ptr<mfem::CGSolver> K_solver_;
+
+  /**
+   * @brief Preconditioner for the K operator
+   */
+  std::unique_ptr<mfem::HypreSmoother> K_prec_;
 
   /**
    * @brief Conduction coefficient
    */
-  std::shared_ptr<mfem::Coefficient> kappa_;
+  std::unique_ptr<mfem::Coefficient> kappa_;
 
   /**
    * @brief Body source coefficient
    */
-  std::shared_ptr<mfem::Coefficient> source_;
+  std::unique_ptr<mfem::Coefficient> source_;
 
   /**
    * @brief Time integration operator
