--- conflicted
+++ resolved
@@ -200,15 +200,10 @@
    */
   std::unique_ptr<NonlinearSolidReducedSystemOperator> reduced_oper_;
 
-<<<<<<< HEAD
-  /// The Newton solver for the nonlinear iterations
+  /**
+   * @brief The Newton solver for the nonlinear iterations
+   */
   mfem::IterativeSolver& newton_solver_;
-=======
-  /**
-   * @brief The Newton solver for the nonlinear iterations
-   */
-  mfem::NewtonSolver& newton_solver_;
->>>>>>> 8be51b74
 
   /**
    * @brief The fixed boudnary degrees of freedom
