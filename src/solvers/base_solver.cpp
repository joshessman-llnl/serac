--- conflicted
+++ resolved
@@ -34,14 +34,8 @@
   gf_initialized_.assign(n, false);
 }
 
-<<<<<<< HEAD
 void BaseSolver::setEssentialBCs(const std::set<int>& ess_bdr, serac::BoundaryCondition::Coef ess_bdr_coef,
-                                 mfem::ParFiniteElementSpace& fes, int component)
-=======
-void BaseSolver::setEssentialBCs(const std::set<int>&                     ess_bdr,
-                                 std::shared_ptr<mfem::VectorCoefficient> ess_bdr_vec_coef,
                                  const mfem::ParFiniteElementSpace& fes, const int component)
->>>>>>> a270ec3e
 {
   serac::BoundaryCondition bc;
 
@@ -49,77 +43,8 @@
   bc.markers = 0;
 
   for (int attr : ess_bdr) {
-<<<<<<< HEAD
     SLIC_ASSERT_MSG(attr <= bc.markers.Size(), "Attribute specified larger than what is found in the mesh.");
     bc.markers[attr - 1] = 1;
-=======
-    SLIC_ASSERT_MSG(attr <= bc->markers.Size(), "Attribute specified larger than what is found in the mesh.");
-    bc->markers[attr - 1] = 1;
-    for (auto& existing_bc : ess_bdr_) {
-      if (existing_bc->markers[attr - 1] == 1) {
-        SLIC_WARNING("Multiple definition of essential boundary! Using first definition given.");
-        bc->markers[attr - 1] = 0;
-        break;
-      }
-    }
-  }
-
-  bc->vec_coef  = ess_bdr_vec_coef;
-  bc->component = component;
-
-  // This function can and should be marked const in MFEM
-  // TODO: Raise an issue against MFEM
-  // Leave this explicit non-const action in as a stopgap
-  const_cast<mfem::ParFiniteElementSpace&>(fes).GetEssentialTrueDofs(bc->markers, bc->true_dofs, component);
-
-  ess_bdr_.push_back(bc);
-}
-
-void BaseSolver::setTrueDofs(const mfem::Array<int>&                        true_dofs,
-                             const std::shared_ptr<mfem::VectorCoefficient> ess_bdr_vec_coef)
-{
-  auto bc = std::make_shared<serac::BoundaryCondition>();
-
-  bc->markers.SetSize(0);
-
-  bc->true_dofs = true_dofs;
-
-  bc->vec_coef = ess_bdr_vec_coef;
-
-  ess_bdr_.push_back(bc);
-}
-
-void BaseSolver::setNaturalBCs(const std::set<int>& nat_bdr, std::shared_ptr<mfem::VectorCoefficient> nat_bdr_vec_coef,
-                               const int component)
-{
-  auto bc = std::make_shared<serac::BoundaryCondition>();
-
-  bc->markers.SetSize(state_.front()->mesh->bdr_attributes.Max());
-  bc->markers = 0;
-
-  for (int attr : nat_bdr) {
-    SLIC_ASSERT_MSG(attr <= bc->markers.Size(), "Attribute specified larger than what is found in the mesh.");
-    bc->markers[attr - 1] = 1;
-  }
-
-  bc->vec_coef  = nat_bdr_vec_coef;
-  bc->component = component;
-
-  nat_bdr_.push_back(bc);
-}
-
-void BaseSolver::setEssentialBCs(const std::set<int>& ess_bdr, std::shared_ptr<mfem::Coefficient> ess_bdr_coef,
-                                 const mfem::ParFiniteElementSpace& fes, const int component)
-{
-  auto bc = std::make_shared<serac::BoundaryCondition>();
-
-  bc->markers.SetSize(state_.front()->mesh->bdr_attributes.Max());
-  bc->markers = 0;
-
-  for (int attr : ess_bdr) {
-    SLIC_ASSERT_MSG(attr <= bc->markers.Size(), "Attribute specified larger than what is found in the mesh.");
-    bc->markers[attr - 1] = 1;
->>>>>>> a270ec3e
     for (auto& existing_bc : ess_bdr_) {
       if (existing_bc.markers[attr - 1] == 1) {
         SLIC_WARNING("Multiple definition of essential boundary! Using first definition given.");
@@ -134,11 +59,7 @@
   // This function can and should be marked const in MFEM
   // TODO: Raise an issue against MFEM
   // Leave this explicit non-const action in as a stopgap
-<<<<<<< HEAD
   const_cast<mfem::ParFiniteElementSpace&>(fes).GetEssentialTrueDofs(bc.markers, bc.true_dofs, component);
-=======
-  const_cast<mfem::ParFiniteElementSpace&>(fes).GetEssentialTrueDofs(bc->markers, bc->true_dofs, component);
->>>>>>> a270ec3e
 
   bc.coef = ess_bdr_coef;
   ess_bdr_.push_back(std::move(bc));
@@ -159,12 +80,7 @@
   ess_bdr_.push_back(std::move(bc));
 }
 
-<<<<<<< HEAD
-void BaseSolver::setNaturalBCs(const std::set<int>& nat_bdr, serac::BoundaryCondition::Coef nat_bdr_coef, int component)
-=======
-void BaseSolver::setNaturalBCs(const std::set<int>& nat_bdr, std::shared_ptr<mfem::Coefficient> nat_bdr_coef,
-                               const int component)
->>>>>>> a270ec3e
+void BaseSolver::setNaturalBCs(const std::set<int>& nat_bdr, serac::BoundaryCondition::Coef nat_bdr_coef, const int component)
 {
   serac::BoundaryCondition bc;
 
