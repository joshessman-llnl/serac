--- conflicted
+++ resolved
@@ -81,24 +81,13 @@
   script:
     - *run_update_uberenv
     #DEPENDENCIES
-<<<<<<< HEAD
-    - echo -e "Build dependencies and generate host-config file (uberenv)"
-    - lalloc 1 -W 20 ${LSF_ACCOUNT} scripts/gitlab/build_and_test.sh --deps-only
-    #BUILD + TEST
-    - echo -e "Build and test ${CI_PROJECT_NAME}"
-    - lalloc 1 -W 10 ${LSF_ACCOUNT} scripts/llnl/build_src.py
-=======
     - echo -e "section_start:$(date +%s):dependencies\r\e[0K
       Build dependencies and generate host-config file (uberenv)"
     - lalloc 1 -W 20 ${LSF_ACCOUNT} scripts/llnl/build_tpls.py --spec=${SPEC} --directory=${CI_PROJECT_NAME}
     - echo -e "section_end:$(date +%s):dependencies\r\e[0K"
-    #BUILD
-    - echo -e "Build ${CI_PROJECT_NAME}"
-    - lalloc 1 -W 5 ${LSF_ACCOUNT} scripts/gitlab/build_and_test.sh --build-only
-    #TEST
-    - echo -e "Test ${CI_PROJECT_NAME}"
-    - lalloc 1 -W 5 ${LSF_ACCOUNT} scripts/gitlab/build_and_test.sh --test-only
->>>>>>> e7743610
+    #BUILD + TEST
+    - echo -e "Build and test ${CI_PROJECT_NAME}"
+    - lalloc 1 -W 10 ${LSF_ACCOUNT} scripts/llnl/build_src.py
 
 # This is where jobs are included
 include:
